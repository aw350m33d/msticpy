--- conflicted
+++ resolved
@@ -10,10 +10,7 @@
 
 import pandas as pd
 from ..msticpy.sectools.vtlookup import VTLookup
-<<<<<<< HEAD
-=======
 from ..msticpy.sectools.tiproviders.ti_provider_base import preprocess_observable
->>>>>>> 915dff4e
 
 _test_data_folders = [
     d for d, _, _ in os.walk(os.getcwd()) if d.endswith("/tests/testdata")
@@ -58,11 +55,7 @@
         ]
 
         for test_case in test_ips:
-<<<<<<< HEAD
-            result, status = vtlookup._preprocess_observable(test_case[1], "ipv4")
-=======
             result, status = preprocess_observable(test_case[1], "ipv4")
->>>>>>> 915dff4e
             self.assertEqual(result, test_case[2])
             print(test_case[0], status)
 
@@ -84,11 +77,7 @@
         ]
 
         for test_case in test_urls:
-<<<<<<< HEAD
-            result, status = vtlookup._preprocess_observable(test_case[1], "url")
-=======
             result, status = preprocess_observable(test_case[1], "url")
->>>>>>> 915dff4e
             print(test_case[0], status)
             self.assertEqual(
                 result,
