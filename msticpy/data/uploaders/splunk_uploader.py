# -------------------------------------------------------------------------
# Copyright (c) Microsoft Corporation. All rights reserved.
# Licensed under the MIT License. See License.txt in the project root for
# license information.
# --------------------------------------------------------------------------
"""Splunk Uploader class."""
from pathlib import Path
from typing import Any, Optional
<<<<<<< HEAD
from tqdm.notebook import tqdm
=======

>>>>>>> 09ca37bb
import pandas as pd
from pandas.errors import ParserError
from tqdm.notebook import tqdm

from ..._version import VERSION
from ...common.exceptions import MsticpyConnectionError, MsticpyUserError
from ..drivers.splunk_driver import SplunkDriver
from .uploader_base import UploaderBase

__version__ = VERSION
__author__ = "Pete Bryan"


class SplunkUploader(UploaderBase):
    """Uploader class for Splunk."""

    def __init__(self, username: str, host: str, password: str, **kwargs):
        """Initialize a Splunk Uploader instance."""
        super().__init__()
        self._kwargs = kwargs
        self.workspace = host
        self.workspace_secret = password
        self.user = username
        self.driver = SplunkDriver()
        self.port = kwargs.get("port", 8089)
        self._debug = kwargs.get("debug", False)
        self._connect = kwargs.get("connect", True)
        self.connected = False
        if self._connect:
            self.connect()

    def connect(self):
        """Connect to Splunk host."""
        self.driver.connect(
            host=self.workspace,
            username=self.user,
            password=self.workspace_secret,
            port=self.port,
        )
        self.connected = True

    def _post_data(
        self,
        data: pd.DataFrame,
        index_name: str,
        table_name: Any,
        host: str = None,
        **kwargs,
    ):
        """
        Write data to the Splunk instance connected to.

        Parameters
        ----------
        data : pd.DataFrame
            Data to upload.
        index_name : str
            Name of the Splunk Index to add data to.
        table_name : str
            The sourcetype in Splunk data will be uploaded to.
        host : str, optional
            The hostname associated with the uploaded data, by default "Upload".

        """
        if not self.connected:
            raise MsticpyConnectionError(
                "Splunk host not connected, please call .connect before proceeding.",
                title="Splunk host not connected",
            )
        if not host:
            host = "Upload"
        create_idx = kwargs.get("create_index", False)
        index = self._load_index(index_name, create_idx)
        progress = tqdm(total=len(data.index), desc="Rows", position=0)
        for row in data.iterrows():
            data = row[1].to_csv()
            try:
                data.encode(encoding="latin-1")
            except UnicodeEncodeError:
                data = data.encode(encoding="utf-8")
            index.submit(data, sourcetype=table_name, host=host)
            progress.update(1)
        progress.close()
        if self._debug is True:
            print("Upload complete")

    # pylint: disable=arguments-differ
    def upload_df(  # type: ignore
        self,
        data: pd.DataFrame,
        table_name: Optional[str],
        index_name: str,
        create_index: bool = False,
        **kwargs,
    ):
        """
        Upload a Pandas DataFrame to Splunk.

        Parameters
        ----------
        data : pd.DataFrame
            Data to upload.
        table_name : str
            The sourcetype in Splunk data will be uploaded to.
        index_name : str
            Name of the Splunk Index to add data to.
        host : str, optional
            Host name to upload data with, default will be 'Upload'
        create_index : bool, optional
            Set this to true to create the index if it doesn't already exist. Default is False.

        """
        host = kwargs.get("host", None)
        if not index_name:
            raise ValueError("parameter `index_name` must be specified")
        if not isinstance(data, pd.DataFrame):
            raise MsticpyUserError(
                "Data must be in Pandas DataFrame format.",
                title="incorrect data format",
            )
        self._post_data(
            data=data,
            table_name=table_name,
            index_name=index_name,
            create_index=create_index,
            host=host,
        )

    def upload_file(  # type: ignore
        self,
        file_path: str,
        table_name: Optional[str] = None,
        delim: str = ",",
        index_name: Optional[str] = None,
        create_index: bool = False,
        **kwargs,
    ):
        """
        Upload a seperated value file to Splunk.

        Parameters
        ----------
        file_path : str
            Path to the file to upload.
        index_name : str
            Name of the Splunk Index to add data to.
        table_name : str, optional
            The sourcetype in Splunk data will be uploaded to.
            If not set the file name will be used.
        delim : str, optional
            Seperator value in file, by default ","
        host : str, optional
            Host name to upload data with, default will be 'Upload'
        create_index : bool, optional
            Set this to true to create the index if it doesn't already exist. Default is False.

        """
        host = kwargs.get("host", None)
        if not index_name:
            raise ValueError("parameter `index_name` must be specified")
        path = Path(file_path)
        try:
            data = pd.read_csv(path, delimiter=delim)
        except (ParserError, UnicodeDecodeError) as parse_err:
            raise MsticpyUserError(
                "The file specified is not a seperated value file.",
                "Incorrect file type.",
            ) from parse_err

        if not table_name:
            table_name = path.stem
        self._post_data(
            data=data,
            table_name=table_name,
            index_name=index_name,
            host=host,
            create_index=create_index,
        )

    def upload_folder(  # type: ignore
        self,
        folder_path: str,
        table_name: Optional[str] = None,
        delim: str = ",",
        index_name: Optional[str] = None,
        create_index=False,
        **kwargs,
    ):
        """
        Upload all files in a folder to Splunk.

        Parameters
        ----------
        folder_path : str
            Path to folder to upload.
        index_name : str
            Name of the Splunk Index to add data to, if it doesn't exist it will be created.
        table_name : str, optional
            The sourcetype in Splunk data will be uploaded to.
            If not set the file name will be used.
        delim : str, optional
            Seperator value in files, by default ","
        host : str, optional
            Host name to upload data with, default will be 'Upload'
        create_index : bool, optional
            Set this to true to create the index if it doesn't already exist. Default is False.

        """
        host = kwargs.get("host", None)
        glob_pat = kwargs.get("glob", "*")
        if not index_name:
            raise ValueError("parameter `index_name` must be specified")
        input_files = Path(folder_path).glob(glob_pat)
        f_progress = tqdm(total=len(list(input_files)), desc="Files", position=0)
        for path in input_files:
            try:
                data = pd.read_csv(path, delimiter=delim)
            except (ParserError, UnicodeDecodeError) as parse_err:
                raise MsticpyUserError(
                    "The file specified is not a seperated value file.",
                    title="Incorrect file type.",
                ) from parse_err
            if not table_name:
                table_name = path.stem
            self._post_data(
                data=data,
                table_name=table_name,
                index_name=index_name,
                host=host,
                create_index=create_index,
            )
            f_progress.update(1)
            if self._debug is True:
                print(f"{str(path)} uploaded to {table_name}")
        f_progress.close()

    # pylint: enable=arguments-differ

    def _check_index(self, index_name: str):
        """Check if index exists in Splunk host."""
        service_list = [item.name for item in self.driver.service.indexes]
        if index_name in service_list:
            return True
        return False

    def _load_index(self, index_name, create: bool = True):
        """Load specified Index or create if it doesn't exist."""
        if self._check_index(index_name):
            return self.driver.service.indexes[index_name]
        if not self._check_index(index_name) and create:
            return self.driver.service.indexes.create(index_name)

        raise MsticpyConnectionError("Index not present in Splunk host.")<|MERGE_RESOLUTION|>--- conflicted
+++ resolved
@@ -6,11 +6,7 @@
 """Splunk Uploader class."""
 from pathlib import Path
 from typing import Any, Optional
-<<<<<<< HEAD
-from tqdm.notebook import tqdm
-=======
-
->>>>>>> 09ca37bb
+
 import pandas as pd
 from pandas.errors import ParserError
 from tqdm.notebook import tqdm
