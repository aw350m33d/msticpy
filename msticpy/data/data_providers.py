--- conflicted
+++ resolved
@@ -258,13 +258,10 @@
         """Print help for query."""
         self._query_store[query_name].help()
 
-<<<<<<< HEAD
-=======
     def get_query(self, query_name) -> str:
         """Return the raw query text."""
         return self._query_store[query_name].query
 
->>>>>>> a9867752
     def exec_query(self, query: str, **kwargs) -> Union[pd.DataFrame, Any]:
         """
         Execute simple query string.
