# -------------------------------------------------------------------------
# Copyright (c) Microsoft Corporation. All rights reserved.
# Licensed under the MIT License. See License.txt in the project root for
# license information.
# --------------------------------------------------------------------------
"""Uses the Azure Python SDK to collect and return details related to Azure."""
from typing import Optional, Dict, Tuple, List
import datetime

import attr
import pandas as pd
import numpy as np

from azure.mgmt.subscription import SubscriptionClient
<<<<<<< HEAD
=======
from azure.mgmt.resource import ResourceManagementClient
from azure.mgmt.network import NetworkManagementClient
from azure.mgmt.monitor import MonitorManagementClient
from azure.mgmt.compute import ComputeManagementClient
from azure.mgmt.compute.models import VirtualMachineInstanceView
>>>>>>> 47be8935
from azure.common.exceptions import CloudError

from ..common.azure_auth import az_connect
from ..common.azure_auth_core import AzCredentials

from ..common.exceptions import (
    MsticpyAzureConfigError,
    MsticpyNotConnectedError,
    MsticpyResourceException,
    MsticpyImportExtraError,
)

try:
    from azure.mgmt.resource import ResourceManagementClient
    from azure.mgmt.network import NetworkManagementClient
    from azure.mgmt.monitor import MonitorClient
    from azure.mgmt.compute import ComputeManagementClient
    from azure.mgmt.compute.models import VirtualMachineInstanceView
except ImportError as imp_err:
    raise MsticpyImportExtraError(
        "Cannot use this feature without azure packages installed",
        title="Error importing azure module",
        extra="azure",
    ) from imp_err

from .._version import VERSION

__version__ = VERSION
__author__ = "Pete Bryan"

_CLIENT_MAPPING = {
    "sub_client": SubscriptionClient,
    "resource_client": ResourceManagementClient,
    "network_client": NetworkManagementClient,
    "monitoring_client": MonitorManagementClient,
    "compute_client": ComputeManagementClient,
}


# pylint: disable=too-few-public-methods, too-many-instance-attributes
# attr class doesn't need a method
@attr.s
class Items:
    """attr class to build resource details dictionary."""

    resource_id = attr.ib()
    name = attr.ib()
    resource_type = attr.ib()
    location = attr.ib()
    tags = attr.ib()
    plan = attr.ib()
    properties = attr.ib()
    kind = attr.ib()
    managed_by = attr.ib()
    sku = attr.ib()
    identity = attr.ib()
    state = attr.ib()


@attr.s
class NsgItems:
    """attr class to build NSG rule dictionary."""

    rule_name = attr.ib()
    description = attr.ib()
    protocol = attr.ib()
    direction = attr.ib()
    src_ports = attr.ib()
    dst_ports = attr.ib()
    src_addrs = attr.ib()
    dst_addrs = attr.ib()
    action = attr.ib()


@attr.s
class InterfaceItems:
    """attr class to build network interface details dictionary."""

    interface_id = attr.ib()
    private_ip = attr.ib()
    private_ip_allocation = attr.ib()
    public_ip = attr.ib()
    public_ip_allocation = attr.ib()
    app_sec_group = attr.ib()
    subnet = attr.ib()
    subnet_nsg = attr.ib()
    subnet_route_table = attr.ib()


class AzureData:
    """Class for returning data on an Azure tenant."""

    def __init__(self, connect: bool = False):
        """Initialize connector for Azure Python SDK."""
        self.connected = False
        self.credentials: Optional[AzCredentials] = None
        self.sub_client: Optional[SubscriptionClient] = None
        self.resource_client: Optional[ResourceManagementClient] = None
        self.network_client: Optional[NetworkManagementClient] = None
        self.monitoring_client: Optional[MonitorManagementClient] = None
        self.compute_client: Optional[ComputeManagementClient] = None
        if connect:
            self.connect()

    def connect(
        self,
        auth_methods: List = None,
        silent: bool = False,
    ):
        """Authenticate with the SDK."""
        self.credentials = az_connect(auth_methods=auth_methods, silent=silent)
        if not self.credentials:
            raise CloudError("Could not obtain credentials.")
        self._check_client("sub_client")
        self.sub_client = SubscriptionClient(self.credentials.legacy)
        if not self.sub_client:
            raise CloudError("Could not create a Subscription client.")
        self.connected = True

    def get_subscriptions(self) -> pd.DataFrame:
        """Get details of all subscriptions within the tenant."""
        if self.connected is False:
            raise MsticpyNotConnectedError(
                "You need to connect to the service before using this function.",
                help_uri=MsticpyAzureConfigError.DEF_HELP_URI,
                title="Please call connect() before continuing.",
            )

        subscription_ids = []
        display_names = []
        states = []
        # pylint: disable=unnecessary-comprehension
        try:
            sub_list = [
                sub for sub in self.sub_client.subscriptions.list()  # type: ignore
            ]
        except AttributeError:
            self._legacy_auth("sub_client")
            sub_list = [
                sub for sub in self.sub_client.subscriptions.list()  # type: ignore
            ]

        for item in sub_list:  # type: ignore
            subscription_ids.append(item.subscription_id)
            display_names.append(item.display_name)
            states.append(str(item.state))

        return pd.DataFrame(
            {
                "Subscription ID": subscription_ids,
                "Display Name": display_names,
                "State": states,
            }
        )

    def get_subscription_info(self, sub_id: str) -> dict:
        """
        Get information on a specific subscription.

        Parameters
        ----------
        sub_id : str
            The ID of the subscription to return details on.

        """
        if self.connected is False:
            raise MsticpyNotConnectedError(
                "You need to connect to the service before using this function.",
                help_uri=MsticpyAzureConfigError.DEF_HELP_URI,
                title="Please call connect() before continuing.",
            )
        try:
            sub = self.sub_client.subscriptions.get(sub_id)  # type: ignore
        except AttributeError:
            self._legacy_auth("sub_client")
            sub = self.sub_client.subscriptions.get(sub_id)  # type: ignore

        return {
            "Subscription ID": sub.subscription_id,
            "Display Name": sub.display_name,
            "State": str(sub.state),
            "Subscription Location": sub.subscription_policies.location_placement_id,
            "Subscription Quota": sub.subscription_policies.quota_id,
            "Spending Limit": sub.subscription_policies.spending_limit,
        }

    def get_resources(  # noqa: MC0001
        self, sub_id: str, rgroup: str = None, get_props: bool = False
    ) -> pd.DataFrame:
        """
        Return details on all resources in a subscription or Resoruce Group.

        Parameters
        ----------
        sub_id: str
            The subscription ID to get resources for
        rgroup: str (Optional)
            The name of a Resource Group to get resources for
        get_props: bool (Optional)
            Set to True if you want to get the full properties of every resource
            Warning this may be a slow process depending on the number of resources

        Returns
        -------
        resrouce_df: pd.DataFrame
            A dataframe of resource details

        """
        # Check if connection and client required are already present
        if self.connected is False:
            raise MsticpyNotConnectedError(
                "You need to connect to the service before using this function.",
                help_uri=MsticpyAzureConfigError.DEF_HELP_URI,
                title="Please call connect() before continuing.",
            )

        self._check_client("resource_client", sub_id)

        resources = []  # type: List
        if rgroup is None:
            for resource in self.resource_client.resources.list():  # type: ignore
                resources.append(resource)
        else:
            for resource in self.resource_client.resources.list_by_resource_group(  # type: ignore
                rgroup
            ):
                resources.append(resource)

        # Warn users about getting full properties for each resource
        if get_props:
            print("Collecting properties for every resource may take some time...")

        resource_items = []

        # Get properites for each resource
        for resource in resources:
            if get_props:
                if resource.type == "Microsoft.Compute/virtualMachines":
                    state = self._get_compute_state(
                        resource_id=resource.id, sub_id=sub_id
                    )
                else:
                    state = None
                try:
                    props = self.resource_client.resources.get_by_id(  # type: ignore
                        resource.id, "2019-08-01"
                    ).properties

                except CloudError:
                    props = self.resource_client.resources.get_by_id(  # type: ignore
                        resource.id, self._get_api(resource.id, sub_id=sub_id)
                    ).properties
            else:
                props = resource.properties
                state = None

            # Parse relevent resource attributes into a dataframe and return it
            resource_details = attr.asdict(
                Items(
                    resource.id,
                    resource.name,
                    resource.type,
                    resource.location,
                    resource.tags,
                    resource.plan,
                    props,
                    resource.kind,
                    resource.managed_by,
                    resource.sku,
                    resource.identity,
                    state,
                )
            )
            resource_items.append(resource_details)

        return pd.DataFrame(resource_items)

    def get_resource_details(  # noqa: MC0001
        self, sub_id: str, resource_id: str = None, resource_details: dict = None
    ) -> dict:
        """
        Return the details of a specific Azure resource.

        Parameters
        ----------
        resource_id: str, optional
            The ID of the resource to get details on
        resource_details: dict, optional
            If ID is unknown provide the following details:
                -resource_group_name
                -resource_provider_namespace
                -resource_type
                -resource_name
                -parent_resource_path
        sub_id: str
            The ID of the subscription to get resources from

        Returns
        -------
        resource_deatils: dict
            The details of the requested resource

        """
        # Check if connection and client required are already present
        if self.connected is False:
            raise MsticpyNotConnectedError(
                "You need to connect to the service before using this function.",
                help_uri=MsticpyAzureConfigError.DEF_HELP_URI,
                title="Please call connect() before continuing.",
            )
        self._check_client("resource_client", sub_id)

        # If a resource id is provided use get_by_id to get details
        if resource_id is not None:
            try:
                resource = self.resource_client.resources.get_by_id(  # type: ignore
                    resource_id, api_version=self._get_api(resource_id, sub_id=sub_id)
                )
            except AttributeError:
                self._legacy_auth("resource_client", sub_id)
                resource = self.resource_client.resources.get_by_id(  # type: ignore
                    resource_id, api_version=self._get_api(resource_id, sub_id=sub_id)
                )
            if resource.type == "Microsoft.Compute/virtualMachines":
                state = self._get_compute_state(resource_id=resource_id, sub_id=sub_id)
            else:
                state = None
        # If resource details are provided use get to get details
        elif resource_details is not None:
            try:
                resource = self.resource_client.resources.get(  # type: ignore
                    resource_details["resource_group_name"],
                    resource_details["resource_provider_namespace"],
                    resource_details["parent_resource_path"],
                    resource_details["resource_type"],
                    resource_details["resource_name"],
                    api_version=self._get_api(
                        resource_provider=(
                            resource_details["resource_provider_namespace"]
                            + "/"
                            + resource_details["resource_type"]
                        ),
                        sub_id=sub_id,
                    ),
                )
            except AttributeError:
                self._legacy_auth("resource_client", sub_id)
                resource = self.resource_client.resources.get(  # type: ignore
                    resource_details["resource_group_name"],
                    resource_details["resource_provider_namespace"],
                    resource_details["parent_resource_path"],
                    resource_details["resource_type"],
                    resource_details["resource_name"],
                    api_version=self._get_api(
                        resource_provider=(
                            resource_details["resource_provider_namespace"]
                            + "/"
                            + resource_details["resource_type"]
                        ),
                        sub_id=sub_id,
                    ),
                )
            state = None
        else:
            raise ValueError("Please provide either a resource ID or resource details")

        # Parse relevent details into a dictionary to return
        resource_details = attr.asdict(
            Items(
                resource.id,
                resource.name,
                resource.type,
                resource.location,
                resource.tags,
                resource.plan,
                resource.properties,
                resource.kind,
                resource.managed_by,
                resource.sku,
                resource.identity,
                state,
            )
        )

        return resource_details

    def _get_api(  # noqa: MC0001
        self, resource_id: str = None, sub_id: str = None, resource_provider: str = None
    ) -> str:
        """
        Return the latest avaliable API version for the resource.

        Parameters
        ----------
        resource_id: str, optional
            The ID of the resources to get an API version for
        sub_id: str, optional
            The ID of the subscription to get details from
        resource_provider: str, optional
            The resource provider namespace and service to get an API version for

        Returns
        -------
        api_ver: str
            The latest avaliable non-preview API version

        """
        # Check if connection and client required are already present
        if self.connected is False:
            raise MsticpyNotConnectedError(
                "You need to connect to the service before using this function.",
                help_uri=MsticpyAzureConfigError.DEF_HELP_URI,
                title="Please call connect() before continuing.",
            )

        self._check_client("resource_client", sub_id)  # type: ignore

        # Normalise elements depending on user input type
        if resource_id is not None:
            try:
                namespace = resource_id.split("/")[6]
                service = resource_id.split("/")[7]
            except IndexError as idx_err:
                raise MsticpyResourceException(
                    "Provided Resource ID isn't in the correct format.",
                    "It should look like:",
                    "/subscriptions/SUB_ID/resourceGroups/RESOURCE_GROUP/"
                    + "providers/NAMESPACE/SERVICE_NAME/RESOURCE_NAME ",
                ) from idx_err

        elif resource_provider is not None:
            try:
                namespace = resource_provider.split("/")[0]
                service = resource_provider.split("/")[1]
            except IndexError as idx_err:
                raise MsticpyResourceException(
                    "Provided Resource Provider isn't in the correct format.",
                    "It should look like: NAMESPACE/SERVICE_NAME",
                ) from idx_err
        else:
            raise ValueError(
                "Please provide an resource ID or resource provider namespace"
            )

        # Get list of API versions for the service
        try:
            provider = self.resource_client.providers.get(namespace)  # type: ignore
        except AttributeError:
            self._legacy_auth("resource_client", sub_id)
            provider = self.resource_client.providers.get(namespace)  # type: ignore

        resource_types = next(
            (t for t in provider.resource_types if t.resource_type == service), None
        )

        # Get first API version that isn't in preview
        if resource_types:
            api_version = [
                v for v in resource_types.api_versions if "preview" not in v.lower()
            ]
            if api_version is None or not api_version:
                api_ver = resource_types.api_versions[0]
            else:
                api_ver = api_version[0]
        else:
            raise MsticpyResourceException("Resource provider not found")

        return str(api_ver)

    def get_network_details(
        self, network_id: str, sub_id: str
    ) -> Tuple[pd.DataFrame, pd.DataFrame]:
        """
        Return details related to an Azure network interface and associated NSG.

        Parameters
        ----------
        network_id: str
            The ID of the network interface to return details on
        sub_id: str
            The subscription ID that the network interface is part of

        Returns
        -------
        details: dict
            A dictionary of items related to the network interface

        """
        # Check if connection and client required are already present
        if self.connected is False:
            raise MsticpyNotConnectedError(
                "You need to connect to the service before using this function.",
                help_uri=MsticpyAzureConfigError.DEF_HELP_URI,
                title="Please call connect() before continuing.",
            )

        self._check_client("network_client", sub_id)

        # Get interface details and parse relevent elements into a dataframe
        try:
            details = self.network_client.network_interfaces.get(  # type: ignore
                network_id.split("/")[4], network_id.split("/")[8]
            )
        except AttributeError:
            self._legacy_auth("network_client", sub_id)
            details = self.network_client.network_interfaces.get(  # type: ignore
                network_id.split("/")[4], network_id.split("/")[8]
            )

        ips = []
        for ip in details.ip_configurations:  # pylint: disable=invalid-name
            ip_details = attr.asdict(
                InterfaceItems(
                    network_id,
                    ip.private_ip_address,
                    ip.private_ip_allocation_method,
                    ip.public_ip_address.ip_address,
                    ip.public_ip_address.public_ip_allocation_method,
                    ip.application_security_groups,
                    ip.subnet.name,
                    ip.subnet.network_security_group,
                    ip.subnet.route_table,
                )
            )
            ips.append(ip_details)

        ip_df = pd.DataFrame(ips)

        nsg_df = pd.DataFrame()
        if details.network_security_group is not None:
            # Get NSG details and parse relevent elements into a dataframe
            nsg_details = self.network_client.network_security_groups.get(  # type: ignore
                details.network_security_group.id.split("/")[4],
                details.network_security_group.id.split("/")[8],
            )
            nsg_rules = []
            for nsg in nsg_details.default_security_rules:
                rules = attr.asdict(
                    NsgItems(
                        nsg.name,
                        nsg.description,
                        nsg.protocol,
                        nsg.direction,
                        nsg.source_port_range,
                        nsg.destination_port_range,
                        nsg.source_address_prefix,
                        nsg.destination_address_prefix,
                        nsg.access,
                    )
                )
                nsg_rules.append(rules)

            nsg_df = pd.DataFrame(nsg_rules)

        return ip_df, nsg_df

    # pylint: disable=too-many-locals, too-many-arguments
    def get_metrics(
        self,
        metrics: str,
        resource_id: str,
        sub_id: str,
        sample_time: str = "hour",
        start_time: int = 30,
    ) -> Dict[str, pd.DataFrame]:
        """
        Return specified metrics on Azure Resource.

        Parameters
        ----------
        metrics: str
            A string list of metrics you wish to collect
            (https://docs.microsoft.com/en-us/azure/azure-monitor/platform/metrics-supported)
        resource_id: str
            The resource ID of the resource to collet the metrics from
        sub_id: str
            The subscription ID that the resource is part of
        sample_time: str (Optional)
            You can select to collect the metrics every hour of minute - default is hour
            Accepted inputs = 'hour' or 'minute'
        start_time: int (Optional)
            The number of days prior to today to collect metrics for, default is 30

        Returns
        -------
        results: dict
            A Dictionary of DataFrames containing the metrics details

        """
        if sample_time.casefold().startswith("h"):
            interval = "PT1H"
        elif sample_time.casefold().startswith("m"):
            interval = "PT1M"
        else:
            raise ValueError(
                "invalid value for sample_time - specify 'hour', or 'minute'"
            )

        # Check if connection and client required are already present
        if self.connected is False:
            raise MsticpyNotConnectedError(
                "You need to connect to the service before using this function.",
                help_uri=MsticpyAzureConfigError.DEF_HELP_URI,
                title="Please call connect() before continuing.",
            )

        self._check_client("monitoring_client", sub_id)

        # Get metrics in one hour chunks for the last 30 days
        start = datetime.datetime.now().date()
        end = start - datetime.timedelta(days=start_time)

        try:
            mon_details = self.monitoring_client.metrics.list(  # type: ignore
                resource_id,
                timespan=f"{end}/{start}",
                interval=interval,
                metricnames=f"{metrics}",
                aggregation="Total",
            )
        except AttributeError:
            self._legacy_auth("monitoring_client", sub_id)
            mon_details = self.monitoring_client.metrics.list(  # type: ignore
                resource_id,
                timespan=f"{end}/{start}",
                interval=interval,
                metricnames=f"{metrics}",
                aggregation="Total",
            )
        results = {}
        # Create a dict of all the results returned
        for metric in mon_details.value:
            times = []
            output = []
            for time in metric.timeseries:
                for data in time.data:
                    times.append(data.time_stamp)
                    output.append(data.total)
            details = pd.DataFrame({"Time": times, "Data": output})
            details.replace(np.nan, 0, inplace=True)
            results.update({metric.name.value: details})

        return results

    # pylint: enable=too-many-locals, too-many-arguments

    def _get_compute_state(
        self, resource_id: str, sub_id: str
    ) -> VirtualMachineInstanceView:
        """
        Return the details on a Virtual Machine instance.

        Parameters
        ----------
        resource_id: str
            The Resource ID of the Virtual Machine
        sub_id: str
            The Subscription the Virtual Machine is part of

        Returns
        -------
        instance_details: VirtualMachineInstanceView
            The details of the Virtual Machine

        """
        if self.connected is False:
            raise MsticpyNotConnectedError(
                "You need to connect to the service before using this function.",
                help_uri=MsticpyAzureConfigError.DEF_HELP_URI,
                title="Please call connect() before continuing.",
            )

        self._check_client("compute_client", sub_id)

        # Parse the Resource ID to extract Resource Group and Resource Name
        r_details = resource_id.split("/")
        r_group = r_details[r_details.index("resourceGroups") + 1]
        name = r_details[r_details.index("virtualMachines") + 1]

        # Get VM instance details and return them
        try:
            instance_details = self.compute_client.virtual_machines.instance_view(  # type: ignore
                r_group, name
            )
        except AttributeError:
            self._legacy_auth("compute_client", sub_id)
            instance_details = self.compute_client.virtual_machines.instance_view(  # type: ignore
                r_group, name
            )

        return instance_details

    def _check_client(self, client_name: str, sub_id: str = None):
        """
        Check required client is present, if not create it.

        Parameters
        ----------
        client_name : str
            The name of the client to be checked.
        sub_id : str, optional
            The subscription ID for the client to connect to, by default None

        """
        client = _CLIENT_MAPPING[client_name]
        if getattr(self, client_name) is None:
            if sub_id is None:
                setattr(self, client_name, client(self.credentials.modern))  # type: ignore
            else:
                setattr(self, client_name, client(self.credentials.modern, sub_id))  # type: ignore

            if getattr(self, client_name) is None:
                raise CloudError("Could not create client")

    def _legacy_auth(self, client_name: str, sub_id: str = None):
        """
        Create client with v1 authentication token.

        Parameters
        ----------
        client_name : str
            The name of the client to be checked.
        sub_id : str, optional
            The subscription ID for the client to connect to, by default None

        """
        client = _CLIENT_MAPPING[client_name]
        if sub_id is None:
            setattr(self, client_name, client(self.credentials.legacy))  # type: ignore
        else:
            setattr(self, client_name, client(self.credentials.legacy, sub_id))  # type: ignore<|MERGE_RESOLUTION|>--- conflicted
+++ resolved
@@ -12,14 +12,6 @@
 import numpy as np
 
 from azure.mgmt.subscription import SubscriptionClient
-<<<<<<< HEAD
-=======
-from azure.mgmt.resource import ResourceManagementClient
-from azure.mgmt.network import NetworkManagementClient
-from azure.mgmt.monitor import MonitorManagementClient
-from azure.mgmt.compute import ComputeManagementClient
-from azure.mgmt.compute.models import VirtualMachineInstanceView
->>>>>>> 47be8935
 from azure.common.exceptions import CloudError
 
 from ..common.azure_auth import az_connect
@@ -35,7 +27,7 @@
 try:
     from azure.mgmt.resource import ResourceManagementClient
     from azure.mgmt.network import NetworkManagementClient
-    from azure.mgmt.monitor import MonitorClient
+    from azure.mgmt.monitor import MonitorManagementClient
     from azure.mgmt.compute import ComputeManagementClient
     from azure.mgmt.compute.models import VirtualMachineInstanceView
 except ImportError as imp_err:
