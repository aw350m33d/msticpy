--- conflicted
+++ resolved
@@ -177,12 +177,7 @@
         output_df = None
         rows_with_b64_match = data[data[column].str.contains(_BASE64_REGEX)]
         for input_row in rows_with_b64_match[[column]].itertuples():
-<<<<<<< HEAD
-            input_string = _b64_string_pad(input_row[1])
-            (decoded_string, output_frame) = _decode_b64_string_recursive(input_string)
-=======
             (decoded_string, output_frame) = _decode_b64_string_recursive(input_row[1])
->>>>>>> 29a5dcf4
             output_frame["src_index"] = input_row.Index
             output_frame["full_decoded_string"] = decoded_string
             if output_df is None:
@@ -397,12 +392,8 @@
                     b64match.groupdict()["b64"], decoded_fragment
                 )
                 _debug_print_trace(
-<<<<<<< HEAD
                     "Replaced string",
                     decoded_string[match_pos : match_pos + 100],  # noqa: E203
-=======
-                    "Replaced string", decoded_string[match_pos: match_pos + 100]
->>>>>>> 29a5dcf4
                 )
                 match_pos += len(decoded_fragment)
             else:
